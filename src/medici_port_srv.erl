%%%% The contents of this file are subject to the Erlang Public License,
%%% Version 1.1, (the "License"); you may not use this file except in
%%% compliance with the License. You should have received a copy of the
%%% Erlang Public License along with this software. If not, it can be
%%% retrieved via the world wide web at http://www.erlang.org/.
%%%
%%% Software distributed under the License is distributed on an "AS IS"
%%% basis, WITHOUT WARRANTY OF ANY KIND, either express or implied. See
%%% the License for the specific language governing rights and limitations
%%% under the License.
%%%-------------------------------------------------------------------
%%% File:      medici_port_srv.erl
%%% @author    Jim McCoy <mccoy@mad-scientist.com>
%%% @copyright Copyright (c) 2009, Jim McCoy.  All Rights Reserved.
%%%
%%% @private
%%% An Erlang port server that manages a Tyrant server.
%%% @end
%%%-------------------------------------------------------------------
-module(medici_port_srv).

-behaviour(gen_server).

%% API
-export([start_link/0]).

%% gen_server callbacks
-export([init/1, handle_call/3, handle_cast/2, handle_info/2,
	 terminate/2, code_change/3]).

-record(state, {port=nil, 
		options=[],
		pid=0,
	        log_match,
	        pid_match}).

-define(PORT_OPTS, [binary, use_stdio, stream, {line, 256}, hide]).
-define(TYRANT_BIN, "/opt/local/bin/ttserver").
-define(TYRANT_OPTS, []).
-define(DATA_FILE, "\"*\""). % default to in-memory hash (quote the *...)
-define(TUNING_OPTS, []).
-define(LOG_REGEXP, "\\S+\\t(\\S+)").
-define(PID_REGEXP, "service started: (\\d+)").

%%====================================================================
%% API
%%====================================================================
%% @spec start_link() -> {ok, Pid} | {error, term()}
%%
%% @private Start the Tyrant port server
start_link() ->
    gen_server:start_link(?MODULE, [], []).

%%====================================================================
%% gen_server callbacks
%%====================================================================
init(_Args) ->
    {ok, LogMatch} = re:compile(?LOG_REGEXP),
    {ok, PidMatch} = re:compile(?PID_REGEXP),
    case application:get_env(options) of
	{ok, MediciOpts} ->
	    ServerOpts = proplists:get_value(run_server, MediciOpts, []);
	_ ->
	    ServerOpts = []
    end,
    process_flag(trap_exit, true),
    start_server(ServerOpts, #state{log_match=LogMatch,
				    pid_match=PidMatch}).
<<<<<<< HEAD
=======

>>>>>>> 42434482

handle_call({get_info}, _From, State) ->
    {reply, {State#state.options, State#state.pid}, State};
handle_call({restart, ServerOpts}, _From, State) ->
    case restart_server(ServerOpts, State) of
	{ok, NewState} ->
	    {reply, ok, NewState};
	ErrorMessage ->
	    {reply, ErrorMessage, State}
    end;
handle_call({restart}, _From, State) ->
    case restart_server([], State) of
	{ok, NewState} ->
	    {reply, ok, NewState};
	ErrorMessage ->
	    {reply, ErrorMessage, State}
    end;    
handle_call({stop}, _From, State) ->
    {stop, asked_to_stop, State}.

handle_cast(_Msg, State) ->
    {noreply, State}.

handle_info({'EXIT', Port, Reason}, #state{port=Port} = State) ->
    {stop, {port_terminated, Reason},State#state{port=nil, pid=0}};
handle_info({Port, closed}, #state{port=Port} = State) ->
    {stop, {port_terminated, returned_close_msg},State#state{port=nil, pid=0}};
handle_info({Port, {data, {eol, StdOutMsg}}}, #state{port=Port} = State) ->
    parse_log_message(binary_to_list(StdOutMsg), State);
handle_info(Info, State) ->
    io:format("unrecognized info message: ~p~n", [Info]),
    {noreply, State}.

terminate({port_terminated, _Reason}, _State) ->
    ok;
terminate(_Reason, State) ->
    kill_server(State).

code_change(_OldVsn, State, _Extra) ->
    {ok, State}.

%%--------------------------------------------------------------------
%%% Internal functions
%%--------------------------------------------------------------------
start_server(StartOpts, State) ->
    TyrantBin = proplists:get_value(tyrant_bin, StartOpts, ?TYRANT_BIN),
    case proplists:get_value(data_file, StartOpts, ?DATA_FILE) of
	"*" ->
	    DataFileBase = "\"*\"";
	"+" ->
	    DataFileBase = "\"*\"";
	OtherFile ->
	    DataFileBase = OtherFile
    end,
    TuningOpts = proplists:get_value(tuning_opts, StartOpts, ?TUNING_OPTS),
    case TuningOpts of
	[] ->
	    DataFile = DataFileBase;
	_HasTuningOpts ->
	    DataFile = DataFileBase ++ "#" ++ TuningOpts
    end,
    PortOpts = proplists:get_value(port_opts, StartOpts, ?PORT_OPTS),
    TyrantOpts = proplists:get_value(tyrant_opts, StartOpts, ?TYRANT_OPTS),
    case TyrantOpts of
	[] ->
	    TyrantCommand = TyrantBin ++ " " ++ DataFile;
	_HasTyrantOpts ->
	    TyrantCommand = TyrantBin ++ " " ++ TyrantOpts ++ " " ++ DataFile
    end,
    Port = open_port({spawn, TyrantCommand}, PortOpts),
    {ok, #state{port=Port,
		options=[{tyrant_bin, TyrantBin},
			 {data_file, DataFileBase},
			 {tuning_opts, TuningOpts},
			 {tyrant_opts, TyrantOpts}],
		pid=0,
	        log_match=State#state.log_match,
	        pid_match=State#state.pid_match}}.

restart_server(StartOpts, State) when State#state.pid > 0, State#state.port =/= nil ->
    kill_server(State),
    start_server(StartOpts, State#state{port=nil, pid=0}).

kill_server(State) when State#state.pid > 0, State#state.port =/= nil ->
    %%port_command(State#state.port, <<3:8>>),  % send ^C
    port_close(State#state.port),
    os:cmd("/bin/kill -9 " ++ integer_to_list(State#state.pid)),
    ok;
kill_server(State) when State#state.port =/= nil ->
    port_close(State#state.port);
kill_server(_State) ->
    ok.

parse_log_message(Message, State) when State#state.pid =:= 0 ->
    case re:run(Message, State#state.log_match, [{capture, all_but_first}]) of
	{match, [{MsgStart, _MsgEnd}]} ->
	    {_Head, TyrantMessage} = lists:split(MsgStart, Message),
	    error_logger:info_msg("Tyrant: ~p~n", [TyrantMessage]),
	    case re:run(TyrantMessage, State#state.pid_match, [{capture, all_but_first}]) of
		{match, [{PidStart, _PidEnd}]} ->
			{_PidHead, Pid} = lists:split(PidStart, TyrantMessage),
			{noreply, State#state{pid=list_to_integer(Pid)}};
		_ ->
			{noreply, State}
	    end;
	_ ->
	    error_logger:error_message("Unexpected Tyrant output: ~p~n", [Message]),
	    {noreply, State}
    end;
parse_log_message(Message, State) ->
    case re:run(Message, State#state.log_match, [{capture, all_but_first}]) of
	{match, [{MsgStart, _MsgEnd}]} ->
	    {_Head, TyrantMessage} = lists:split(MsgStart, Message),
	    error_logger:info_msg("Tyrant: ~p~n", [TyrantMessage]),
	    {noreply, State};
	_ ->
	    error_logger:error_message("Unexpected Tyrant output: ~p~n", [Message]),
	    {noreply, State}
    end.<|MERGE_RESOLUTION|>--- conflicted
+++ resolved
@@ -66,10 +66,6 @@
     process_flag(trap_exit, true),
     start_server(ServerOpts, #state{log_match=LogMatch,
 				    pid_match=PidMatch}).
-<<<<<<< HEAD
-=======
-
->>>>>>> 42434482
 
 handle_call({get_info}, _From, State) ->
     {reply, {State#state.options, State#state.pid}, State};
